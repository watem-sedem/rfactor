--- conflicted
+++ resolved
@@ -9,9 +9,5 @@
   - matplotlib
   - pandas
   - tqdm
-<<<<<<< HEAD
-  - pandoc
-=======
   - python-dotenv
-  - joblib
->>>>>>> 4ef7d90d
+  - joblib