--- conflicted
+++ resolved
@@ -4,11 +4,11 @@
 
 ## Aim
 
-Scripts to compute and analyse the R-factor of the RUSLE-equation. The 
+Scripts to compute and analyse the R-factor of the RUSLE-equation. The
 R-factor is a measure for the total erosivity of a number of rainfall events
-within a defined timeframe (year, month, number of days). The factor is 
+within a defined timeframe (year, month, number of days). The factor is
 computed by calculating the yearly sum of -for every rainfall event- the sum
-of the depth of rainfall (mm) and the kinetic energy, and taking the mean 
+of the depth of rainfall (mm) and the kinetic energy, and taking the mean
 over all years. For the formula's, we refer to the [CN-WS Pascal model documentation](https://docs.fluves.net/cnws-pascal/watem-sedem.html#rusle-factors)
 
 ## Install
@@ -24,7 +24,7 @@
     conda activate rfactor
     pip install -e .
 
-    
+
 ## Get started
 
 ### Prepare input files
@@ -38,12 +38,10 @@
     matlab -nodesktop -r "main('C:\Users\$USERNAME\GitHub\rfactor\rfactor\docs\data\example_inputdata')"
 
 The results of the calculations will be located in the results folder (``C:\Users\\$USERNAME\GitHub\rfactor\src\rfactor\results``)
-<<<<<<< HEAD
-=======
 
-### Run analysis (Python)
+Get the R-value for 2018 based on two station:
 
-A python script is developed (``rfactor/src/flanders/data_processing.py``) to help analyse the computed erosivity values. In order to analyse the erosivity values, one needs to:
+    df_R=data.load_R(["KMI_6447","KMI_FS3"], 2018)
 
 - Define the folder where the seperate (station,year) non-zero rainfall input data are located.
 - Define the folder where the matlab results are located (cfr. ``C:\Users\\$USERNAME\GitHub\rfactor\src\rfactor\results``).  
@@ -60,42 +58,6 @@
 
   (Note: the code will also exit if the number of files in the rainfall input data folder are different from the erosivity data folder).   
 
-In Python, define the folders and the ``consider.csv`` file:
-
-    fmap_rainfall=  Path(r'C:\Users\$USERNAME\GitHub\rfactor\rfactor\docs\data\example_inputdata')
-    fmap_erosivity = Path(r"C:\Users\\$USERNAME\GitHub\rfactor\src\rfactor\results")
-    txt_files= Path(r'C:\Users\$USERNAME\GitHub\rfactor\flanders\data\datafiles_completeness.csv')
-
-Load the data:  
-
-    data = ErosivityData(fmap_rainfall,fmap_erosivity)
-    df_files = data.build_data_set(txt_files)
-    data.load_data(df_files)
->>>>>>> fe7432b1
-
-Get the R-value for 2018 based on two station:
-
-<<<<<<< HEAD
-A python script is developed (``rfactor/src/flanders/data_processing.py``) to help analyse the computed erosivity values. In order to analyse the erosivity values, one needs to:
-=======
-    df_R=data.load_R(["KMI_6447","KMI_FS3"], 2018)
->>>>>>> fe7432b1
-
-- Define the folder where the seperate (station,year) non-zero rainfall input data are located.
-- Define the folder where the matlab results are located (cfr. ``C:\Users\\$USERNAME\GitHub\rfactor\src\rfactor\results``).  
-- Define a ``consider.csv file`` that looks like:
-
-  | source        | datafile      | consider  |
-  | ------------- |:-------------:| ---------:|
-  | KMI	          | KMI_6414_2003 | 0         |
-  | KMI	          | KMI_6414_2004 | 1         |
-  | KMI	          | KMI_6414_2005 | 1         |
-  | ...           | ...           | ...       |
-
-  Make sure the ``datafile`` holds the same names as the rainfall data files used input for the matlab calculations. If a rainfall data file is present in the rainfall input data folder, but is not defined in the ``consider.csv``, the code will exit.
-
-  (Note: the code will also exit if the number of files in the rainfall input data folder are different from the erosivity data folder).   
-  
 ## Powered by
 
 - KU Leuven
@@ -108,5 +70,4 @@
 
 Gert Verstraeten (KULeuven)  
 Johan Van de Wauw (Fluves)  
-Sacha Gobeyn (Fluves)  
-  +Sacha Gobeyn (Fluves)  