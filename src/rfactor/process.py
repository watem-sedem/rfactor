--- conflicted
+++ resolved
@@ -4,14 +4,15 @@
 import numpy as np
 import pandas as pd
 from pandas import Timedelta
-from tqdm import tqdm
 
 from rfactor.valid import valid_rainfall_timeseries
 
 
 class RainfallFilesIOMsg(str):
     """Print message a string"""
-    def __repr__(self): return str(self)
+
+    def __repr__(self):
+        return str(self)
 
 
 def _days_since_start_year(series):
@@ -132,16 +133,18 @@
     rain = pd.read_csv(
         file_path, delimiter=" ", header=None, names=["minutes_since", "rain_mm"]
     )
-    if np.sum(rain["minutes_since"].isnull())>0:
-        msg = "Timestamp (i.e. minutes from start of year) column contains " \
-              "NaN-values. Input should be a (space-delimited) text file with the " \
-              "first column being the timestamp from the start of the year (minutes)," \
-              " and second the rainfall depth (in mm, non-zero series): \n \n9390 " \
-              "1.00\n9470 0.20\n9480 0.50\n... ..."
+    if np.sum(rain["minutes_since"].isnull()) > 0:
+        msg = (
+            "Timestamp (i.e. minutes from start of year) column contains "
+            "NaN-values. Input should be a (space-delimited) text file with the "
+            "first column being the timestamp from the start of the year (minutes),"
+            " and second the rainfall depth (in mm, non-zero series): \n \n9390 "
+            "1.00\n9470 0.20\n9480 0.50\n... ..."
+        )
         raise IOError(RainfallFilesIOMsg(msg))
     rain["datetime"] = pd.Timestamp(f"{year}-01-01") + pd.to_timedelta(
-            pd.to_numeric(rain["minutes_since"]), unit="min"
-        )
+        pd.to_numeric(rain["minutes_since"]), unit="min"
+    )
 
     rain["station"] = station
     rain["year"] = rain["datetime"].dt.year
@@ -181,15 +184,11 @@
 
     lst_df = []
     files = list(folder_path.glob("*.txt"))
-<<<<<<< HEAD
-    for file_path in files:
-=======
     if len(files) == 0:
         msg = f"Input folder '{folder_path}' does not contain any 'txt'-files."
         raise FileNotFoundError(msg)
 
-    for file_path in tqdm(files, total=len(files)):
->>>>>>> 95604561
+    for file_path in files:
         lst_df.append(load_rain_file(file_path))
 
     all_rain = pd.concat(lst_df)
