<<<<<<< HEAD
from functools import partial

import numpy as np
import pandas as pd

from joblib import Parallel, delayed
import multiprocessing as mp


TIME_BETWEEN_EVENTS = "6 hours"
MIN_CUMUL_EVENT = 1.27


class RFactorInputException(Exception):
    """Raise when input data is not conform the rfactor required input format"""


def rain_energy_per_unit_depth(rain):
    """Calculate rain energy per unit depth according to Salles/Verstraeten

    Parameters
    ----------
    rain : np.ndarray
        Rain (mm)

    Notes
    -----
    The rain energy per unit depth :math:`e_r` (:math:`\frac{J}{mm.m^2}`) for an
    application for Flanders/Belgium is defined by [1]_ [2]_ [3]_:

    .. math::

        e_r = 11.12i_r^{0.31}

    with

     - :math:`i_r` the rain intensity for every 10-min
       increment (mm :math:`\\text{h}^{-1}` ).

    References
    ----------
    .. [1] Salles, C., Poesen, J., Pissart, A., 1999, Rain erosivity indices and drop
        size distribution for central Belgium. Presented at the General Assembly of
        the European Geophysical Society, The Hague, The Netherlands, p. 280.

    .. [2] Salles, C., Poesen, J., Sempere-Torres, D., 2002. Kinetic energy of rain and
        its functional relationship with intensity. Journal of Hydrology 257, 256–270.
        https://doi.org/10.1016/S0022-1694(01)00555-8

    .. [3]  Verstraeten, G., Poesen, J., Demarée, G., Salles, C., 2006, Long-term
        (105 years) variability in rain erosivity as derived from 10-min rainfall
        depth data for Ukkel (Brussels, Belgium): Implications for assessing soil
        erosion rates. Journal Geophysysical Research, 111, D22109.
        https://doi.org/10.1029/2006JD007169
    """
    rain_energy = 0.1112 * ((rain * 6.0) ** 0.31) * rain
    return rain_energy.sum()


def maximum_intensity_matlab_clone(df):
    """Maximum rain intensity for 30min interval (Matlab clone)

    The implementation is a direct Python-translation of the original Matlab
    implementation by Verstraeten.
=======
import multiprocessing as mp
import os
from pathlib import Path
from subprocess import check_call

import numpy as np
from dotenv import find_dotenv, load_dotenv
from tqdm import tqdm
from tqdm.contrib.concurrent import process_map


def compute_rfactor(
    rainfall_inputdata_folder, results_folder, engine="matlab", debug=False, ncpu=-1
):
    """Compute the R-factor
>>>>>>> 0784667c

    Parameters
    ----------
    df : pd.DataFrame
        DataFrame with rainfall time series. Needs to contain the following columns:

        - *datetime* (pd.Timestamp): Time stamp
        - *rain_mm* (float): Rain in mm
        - *event_rain_cum* (float): Cumulative rain in mm

    Returns
    -------
    maxprecip_30min : float
        Maximal 30-minute intensity during event (in mm/h).
    """
<<<<<<< HEAD
    current_year = df["datetime"].dt.year.unique()
    if not len(current_year) == 1:
        raise Exception("Data should all be in the same year.")

    df["minutes_since"] = (
        df["datetime"] - pd.Timestamp(f"{current_year[0]}-01-01")
    ).dt.total_seconds().values / 60

    timestamps = df["minutes_since"].values
    rain = df["rain_mm"].values
    rain_cum = df["event_rain_cum"].values

    maxprecip_30min = 0.0

    if timestamps[-1] - timestamps[0] <= 30:
        maxprecip_30min = rain[0] * 2  # *2 to mimick matlab

    for idx in range(len(df) - 1):
        eind_30min = timestamps[idx] + 20
        begin_rain = rain_cum[idx] - rain[idx]

        eind_rain = np.interp(eind_30min, timestamps, rain_cum)
        precip_30min = eind_rain - begin_rain

        if precip_30min > maxprecip_30min:
            maxprecip_30min = precip_30min

    return maxprecip_30min * 2


def maximum_intensity(df, interval="30Min"):
    """Maximum rain intensity for 30min interval (Pandas rolling)

    The implementation uses a rolling window of the chosen interval to derive the
    maximal intensity.
=======
    results_folder = Path(results_folder)
    if not results_folder.exists():
        results_folder.mkdir()
    if not Path(rainfall_inputdata_folder).exists():
        raise IOError(f"Input {rainfall_inputdata_folder}folder does not exist")
    if engine not in ["matlab", "octave"]:
        msg = (
            "Either select 'matlab' or 'octave' as calculation engine "
            "for the rfactor scripts."
        )
        raise IOError(msg)
    if engine == "matlab":
        os.chdir(Path(__file__).parent)

        exitcode = "exit;" if debug else ""

        cmd = [
            "matlab",
            "-nodesktop",
            "-r",
            f"main('{str(rainfall_inputdata_folder.resolve())}',"
            f"'{str(results_folder)}');" + exitcode,
        ]
        check_call(cmd)
    else:
        rfactor_octave(
            Path(rainfall_inputdata_folder), results_folder, debug, ncpu=ncpu
        )


def rfactor_octave(rainfall_inputdata_folder, results_folder, debug=False, ncpu=-1):
    """Compute R-factor with octave engine

    The octave engine is slow, therefore multiprocessing is used as a way to
    speed up execution.
>>>>>>> 0784667c

    Parameters
    ----------
    df : pd.DataFrame
        DataFrame with rainfall time series. Need to contain the following columns:

        - *datetime* (pd.Timestamp): Time stamp
        - *rain_mm* (float): Rain in mm

    interval : str
        Frequency str, e.g. '30Min'

    Returns
    -------
    maxprecip_30min : float
        Maximal 30-minute intensity during event (in mm/h).
    """
<<<<<<< HEAD
    # formula requires mm/hr, intensity is on half an hour
    return df.rolling(interval, on="datetime")["rain_mm"].sum().max() * 2


def _compute_erosivity(
    rain,
    intensity_method,
    event_split=TIME_BETWEEN_EVENTS,
    event_threshold=MIN_CUMUL_EVENT,
):
    """Calculate erosivity according to Verstraeten G. for a single year/station combi
=======
    if not Path(rainfall_inputdata_folder).exists():
        msg = f"Input folder '{rainfall_inputdata_folder}' does not exist"
        raise IOError(msg)
    if debug:
        files = [file for file in rainfall_inputdata_folder.iterdir()]
        for file in tqdm(files, total=len(files)):
            print(file)
            single_file([file, results_folder])
    else:
        lst_input = [
            [file, results_folder] for file in rainfall_inputdata_folder.iterdir()
        ]
        if ncpu == -1:
            ncpu = mp.cpu_count()
        process_map(single_file, lst_input, max_workers=ncpu)


def single_file(lst_inputs):
    """Compute R-factor based on a single file.

    This function uses Octave to compute the matlab `core.m` function, using
    one input file as function input.
>>>>>>> 0784667c

    Parameters
    ----------
    rain : pd.DataFrame
        DataFrame with rainfall time series. Need to contain the following columns:

        - *datetime* (pd.Timestamp): Time stamp
        - *rain_mm* (float): Rain in mm
    intensity_method : Callable
        Function to derive the maximal rain intensity (over 30min)
    event_split : str
        Time interval to split into individual rain events
    event_threshold : float
        Minimal cumulative rain of an event to take into account for erosivity
        derivation

    Returns
    -------
    events : pd.DataFrame
        DataFrame with erosivity output for each event.

        - *datetime* (pd.Timestamp): Time stamp
        - *event_rain_cum* (float): Cumulative rain for each event
        - *max_30min_intensity* (float): Maximal 30min intensity for each event
        - *event_energy* (float): Rain energy per unit depth for each event
        - *erosivity* (float): Erosivity for each event
        - *all_events_cum* (float): Cumulative rain over all events together
        - *erosivity_cum* (float): Cumulative erosivity over all events together

    """
<<<<<<< HEAD
    if ("datetime" not in rain.columns) or ("rain_mm" not in rain.columns):
        raise RFactorInputException(
            "DataFrame should contain 'datetime' and 'rain_mm' columns."
        )
    if len(rain["datetime"].dt.year.unique()) != 1:  # data of a single year
        raise RFactorInputException("DataFrame should contain data of a single year.")

    # mark start of each rain event
    rain = rain[rain["rain_mm"] > 0.0]  # Only keep measurements with rain
    rain["event_start"] = False
    rain.loc[rain["datetime"].diff() >= event_split, "event_start"] = True
    rain.loc[rain.index[0], "event_start"] = True

    # add an event identifier
    rain["event_idx"] = rain["event_start"].cumsum()

    # add cumulative rain for each event
    rain["event_rain_cum"] = rain.groupby("event_idx")["rain_mm"].cumsum()

    # add rain energy for each event
    rain["event_energy"] = rain.groupby("event_idx")["rain_mm"].transform(
        rain_energy_per_unit_depth
    )

    # calculate the maximal rain intensity in 30minutes interval
    max_intensity_event = (
        rain.groupby("event_idx")[["datetime", "rain_mm", "event_rain_cum"]]
        .apply(intensity_method)
        .rename("max_30min_intensity")
        .reset_index()
    )
    rain = pd.merge(rain, max_intensity_event, how="left")

    # derive event summary
    columns = ["datetime", "event_rain_cum", "max_30min_intensity", "event_energy"]
    rain_events = rain.groupby("event_idx")[columns].agg(
        {
            "datetime": "first",
            "event_rain_cum": "last",
            "max_30min_intensity": "last",
            "event_energy": "last",
        }
    )

    # calculate the erosivity
    rain_events["erosivity"] = (
        rain_events["event_energy"] * rain_events["max_30min_intensity"]
    )

    # cumulative rain over all events
    rain_events["all_event_rain_cum"] = (
        rain_events["event_rain_cum"].shift(1, fill_value=0.0).cumsum()
    )

    # remove events below threshold
    events = rain_events[
        round(rain_events["event_rain_cum"], 2) > event_threshold
    ].copy()

    # add cumulative erosivity
    events["erosivity_cum"] = events["erosivity"].cumsum()

    return events


def _apply_rfactor(name, group, intensity_method):
    """Wrapper helper function for parallel execution of erosivity on groups"""
    df = _compute_erosivity(group, intensity_method)
    df[["station", "year"]] = name
    return df


def compute_erosivity(rain, intensity_method=maximum_intensity):
    """Calculate erosivity according to Verstraeten G. for each year/station combination

    Parameters
    ----------
    rain : pd.DataFrame
        DataFrame with rainfall time series. Need to contain the following columns:

        - *datetime* (pd.Timestamp): Time stamp
        - *rain_mm* (float): Rain in mm
        - *station* (str): Measurement station identifier

    intensity_method : Callable, default maximum_intensity
        Function to derive the maximal rain intensity (over 30min)

    Returns
    -------
    all_erosivity: pd.DataFrame
        See :func:`rfactor.rfactor._compute_erosivity`, added with

        - *tag* (str): unique tag for year, station-couple.
    """
    fun_with_method = partial(_apply_rfactor, intensity_method=intensity_method)
    grouped = rain.groupby(["station", "year"])
    results = Parallel(n_jobs=mp.cpu_count() - 1)(
        delayed(fun_with_method)(name, group) for name, group in grouped
    )
    all_erosivity = pd.concat(results)

    # couple tag
    all_erosivity = all_erosivity.merge(
        rain[["station", "year", "tag"]].drop_duplicates(), on=["station", "year"]
    )
    all_erosivity.index = all_erosivity["datetime"]

    return all_erosivity
=======
    filename = lst_inputs[0]
    path_results = lst_inputs[1]

    check_oct()
    from oct2py import Oct2Py, Oct2PyError

    year = filename.stem.split("_")[1]
    inputdata = np.loadtxt(str(filename.resolve()))

    with Oct2Py() as oc:
        try:
            oc.addpath(str(Path(__file__).parent.resolve()))
            cumEI = oc.core(year, inputdata)
            filename_out = path_results / (filename.stem + "new cumdistr salles.txt")
            np.savetxt(filename_out, cumEI.T, "%.3f %.2f %.1f")
            oc.exit()
        except Oct2PyError as e:
            raise SystemError(e)


def check_oct():
    """Check octave installation"""
    load_dotenv(find_dotenv())
    try:
        oct_exe = Path(os.environ.get("OCTAVE_EXECUTABLE"))
        if not Path(oct_exe).exists():
            raise SystemError(
                "Octave is not referred to correctly in the 'rfactor/.env'-file. "
                "Please check the executable path. "
            )
    except SystemError:
        raise SystemError(
            "No 'OCTAVE_EXECUTABLE' is defined in 'rfactor/.env'-file. Please check "
            "the documentation for information on installing Octave!"
        )
>>>>>>> 0784667c
<|MERGE_RESOLUTION|>--- conflicted
+++ resolved
@@ -1,12 +1,9 @@
-<<<<<<< HEAD
+import multiprocessing as mp
 from functools import partial
 
 import numpy as np
 import pandas as pd
-
 from joblib import Parallel, delayed
-import multiprocessing as mp
-
 
 TIME_BETWEEN_EVENTS = "6 hours"
 MIN_CUMUL_EVENT = 1.27
@@ -63,23 +60,6 @@
 
     The implementation is a direct Python-translation of the original Matlab
     implementation by Verstraeten.
-=======
-import multiprocessing as mp
-import os
-from pathlib import Path
-from subprocess import check_call
-
-import numpy as np
-from dotenv import find_dotenv, load_dotenv
-from tqdm import tqdm
-from tqdm.contrib.concurrent import process_map
-
-
-def compute_rfactor(
-    rainfall_inputdata_folder, results_folder, engine="matlab", debug=False, ncpu=-1
-):
-    """Compute the R-factor
->>>>>>> 0784667c
 
     Parameters
     ----------
@@ -95,7 +75,6 @@
     maxprecip_30min : float
         Maximal 30-minute intensity during event (in mm/h).
     """
-<<<<<<< HEAD
     current_year = df["datetime"].dt.year.unique()
     if not len(current_year) == 1:
         raise Exception("Data should all be in the same year.")
@@ -131,43 +110,6 @@
 
     The implementation uses a rolling window of the chosen interval to derive the
     maximal intensity.
-=======
-    results_folder = Path(results_folder)
-    if not results_folder.exists():
-        results_folder.mkdir()
-    if not Path(rainfall_inputdata_folder).exists():
-        raise IOError(f"Input {rainfall_inputdata_folder}folder does not exist")
-    if engine not in ["matlab", "octave"]:
-        msg = (
-            "Either select 'matlab' or 'octave' as calculation engine "
-            "for the rfactor scripts."
-        )
-        raise IOError(msg)
-    if engine == "matlab":
-        os.chdir(Path(__file__).parent)
-
-        exitcode = "exit;" if debug else ""
-
-        cmd = [
-            "matlab",
-            "-nodesktop",
-            "-r",
-            f"main('{str(rainfall_inputdata_folder.resolve())}',"
-            f"'{str(results_folder)}');" + exitcode,
-        ]
-        check_call(cmd)
-    else:
-        rfactor_octave(
-            Path(rainfall_inputdata_folder), results_folder, debug, ncpu=ncpu
-        )
-
-
-def rfactor_octave(rainfall_inputdata_folder, results_folder, debug=False, ncpu=-1):
-    """Compute R-factor with octave engine
-
-    The octave engine is slow, therefore multiprocessing is used as a way to
-    speed up execution.
->>>>>>> 0784667c
 
     Parameters
     ----------
@@ -185,7 +127,6 @@
     maxprecip_30min : float
         Maximal 30-minute intensity during event (in mm/h).
     """
-<<<<<<< HEAD
     # formula requires mm/hr, intensity is on half an hour
     return df.rolling(interval, on="datetime")["rain_mm"].sum().max() * 2
 
@@ -197,30 +138,6 @@
     event_threshold=MIN_CUMUL_EVENT,
 ):
     """Calculate erosivity according to Verstraeten G. for a single year/station combi
-=======
-    if not Path(rainfall_inputdata_folder).exists():
-        msg = f"Input folder '{rainfall_inputdata_folder}' does not exist"
-        raise IOError(msg)
-    if debug:
-        files = [file for file in rainfall_inputdata_folder.iterdir()]
-        for file in tqdm(files, total=len(files)):
-            print(file)
-            single_file([file, results_folder])
-    else:
-        lst_input = [
-            [file, results_folder] for file in rainfall_inputdata_folder.iterdir()
-        ]
-        if ncpu == -1:
-            ncpu = mp.cpu_count()
-        process_map(single_file, lst_input, max_workers=ncpu)
-
-
-def single_file(lst_inputs):
-    """Compute R-factor based on a single file.
-
-    This function uses Octave to compute the matlab `core.m` function, using
-    one input file as function input.
->>>>>>> 0784667c
 
     Parameters
     ----------
@@ -251,7 +168,6 @@
         - *erosivity_cum* (float): Cumulative erosivity over all events together
 
     """
-<<<<<<< HEAD
     if ("datetime" not in rain.columns) or ("rain_mm" not in rain.columns):
         raise RFactorInputException(
             "DataFrame should contain 'datetime' and 'rain_mm' columns."
@@ -359,41 +275,4 @@
     )
     all_erosivity.index = all_erosivity["datetime"]
 
-    return all_erosivity
-=======
-    filename = lst_inputs[0]
-    path_results = lst_inputs[1]
-
-    check_oct()
-    from oct2py import Oct2Py, Oct2PyError
-
-    year = filename.stem.split("_")[1]
-    inputdata = np.loadtxt(str(filename.resolve()))
-
-    with Oct2Py() as oc:
-        try:
-            oc.addpath(str(Path(__file__).parent.resolve()))
-            cumEI = oc.core(year, inputdata)
-            filename_out = path_results / (filename.stem + "new cumdistr salles.txt")
-            np.savetxt(filename_out, cumEI.T, "%.3f %.2f %.1f")
-            oc.exit()
-        except Oct2PyError as e:
-            raise SystemError(e)
-
-
-def check_oct():
-    """Check octave installation"""
-    load_dotenv(find_dotenv())
-    try:
-        oct_exe = Path(os.environ.get("OCTAVE_EXECUTABLE"))
-        if not Path(oct_exe).exists():
-            raise SystemError(
-                "Octave is not referred to correctly in the 'rfactor/.env'-file. "
-                "Please check the executable path. "
-            )
-    except SystemError:
-        raise SystemError(
-            "No 'OCTAVE_EXECUTABLE' is defined in 'rfactor/.env'-file. Please check "
-            "the documentation for information on installing Octave!"
-        )
->>>>>>> 0784667c
+    return all_erosivity