--- conflicted
+++ resolved
@@ -1,34 +1,15 @@
-<<<<<<< HEAD
-import pytest
 import textwrap
 from pathlib import Path
 
 import pandas as pd
-=======
-from pathlib import Path
-
 import pytest
 
-from rfactor.process import ErosivityData
-
-folder_data = Path("tests/data")
-folder_example = Path("docs/example_data/")
->>>>>>> b8248fde
-
-from rfactor.process import load_rain_folder, load_rain_file
+from rfactor.process import load_rain_file, load_rain_folder
 
 
-<<<<<<< HEAD
 @pytest.fixture()
 def rain_benchmark_closure():
     """Rain data used for benchmark reference case"""
-=======
-
-@pytest.fixture
-def erosivitydata():
-    """
-    Compile database with test rainfall and erosivity data
->>>>>>> b8248fde
 
     def rain_benchmark_year(station, year):
         """Get benchmark data for given year and station"""
@@ -71,7 +52,6 @@
         rain.write(textwrap.dedent(example_rain_data))
     return example_rain_path
 
-<<<<<<< HEAD
 
 @pytest.fixture()
 def rain_data_foler(tmp_path):
@@ -153,7 +133,4 @@
     """Example station metadata file"""
     return pd.DataFrame(
         {"station": ["station_0", "station_1"], "x": [4.0, 4.1], "y": [51.2, 51.1]}
-    )
-=======
-    return erosivitydata
->>>>>>> b8248fde
+    )